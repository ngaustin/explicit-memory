"""Matplotlib functions."""
import logging
import os
from copy import deepcopy
from glob import glob
from typing import List, Tuple

# import gymnasium as gym
import matplotlib.pyplot as plt
import numpy as np
import pandas as pd
import room_env
import torch

plot_dir = "./plotting_data/"
kinds = ["4_bidirectional", "8_bidirectional", "16_bidirectional"]# ["2_filter", "4_filter", "8_filter", "16_filter", "32_filter"]# ["vary_steps_0", "vary_steps_512", "vary_steps_1024", "vary_steps_1536"]# ["1", "2", "4", "8", "16", "32"] # capacity (with f means with filter 32f)
epoch = 16

num = 0
results = {}

for kind in kinds:
    reward_wrt_cap_path = glob(
            os.path.join(
                plot_dir,
                kind,
                "test_debug-mean=*"
            )
        )
    if len(reward_wrt_cap_path):
        reward_wrt_cap_path = reward_wrt_cap_path[0]
        num += 1
        cap_reward = float(reward_wrt_cap_path[reward_wrt_cap_path.find('-mean=') + 6 : reward_wrt_cap_path.find('-std')])   
        cap_std = float(reward_wrt_cap_path[reward_wrt_cap_path.find('-std') + 5 : -5]) 
        if kind[-1] == "f":
            results[kind[:-1]].append((cap_reward, cap_std))
        else:
            results[kind] = [(cap_reward, cap_std)]



    paths = glob(
            os.path.join(
                plot_dir,
                kind,
                "val_debug_episode=*"
            )
        )

    data_dict = {}

    if len(paths):
        steps = np.array([i * 128 for i in range(epoch)])
        means = np.array([0] * epoch)
        stds = np.array([0] * epoch)

        for path in paths:
            episode = int(path[path.find('episode') + 8 : path.find('-mean')])
            mean = float(path[path.find('-mean') + 6 : path.find('-std')])
            std = float(path[path.find('-std') + 5 : -5])
            means[episode] = mean
            stds[episode] = std

        title = "Avg. total rewards, validation."
        xlabel = "Step"
        ylabel = "Avg. total rewards"

        plt.figure()
        plt.plot(steps, means, color="pink")
        plt.fill_between(
            steps,
            means - stds,
            means + stds,
            alpha=0.2,
            edgecolor="pink",
            facecolor="pink",
            label="_nolegend_",
        )  

        plt.xticks()
        plt.yticks()
        plt.ylim((0, 128))
        plt.xlabel(xlabel)
        plt.ylabel(ylabel)
        plt.title(title)
        plt.savefig("./new_figures/" + kind + "_reward.png")


print(num)
if num == len(kinds):
    # width for with/without filter is 0.25, for without only is 0.4
    # width = 0.25
    width = 0.4
    idx = np.asanyarray([i for i in range(len(results))])
    fig, ax = plt.subplots()
    

    ############## EDIT HERE ##################
    title = "Avg. total rewards, varying memory size with new model, test."
    
    xlabel = [4, 8, 16]# kinds[:int(len(kinds)/2)]
    ylabel = "Avg. total rewards"
    ###########################################

    idx = np.asanyarray([i for i in range(len(results))])

    fig, ax = plt.subplots()

    legend_order = [
        "Without filer",
        "With filter",
    ]

    color_order = ["orange", "dodgerblue"]

    ## Code for with/without filter starts
    # for i, w, color in zip([0,1], [-0.53, 0.53], color_order):
    #     height = [results_[i][0] + 128 for _, results_ in results.items()]
    #     yerr = [results_[i][1] for _, results_ in results.items()]
    #     ax.bar(
    #         x=idx + w * width,
    #         height=height,
    #         yerr=yerr,
    #         width=width,
    #         color=color,
    #         capsize=4,
    #         bottom=-128
    #     )
    ## Code for with/without filter ends
    
    # Code for without filter only starts
    height = [results_[0][0] + 128 for _, results_ in results.items()]
    yerr = [results_[0][1] for _, results_ in results.items()]
    ax.bar(
        x=idx,
        height=height,
        yerr=yerr,
        width=width,
        color="orange",
        capsize=4,
        bottom=-128
    )
    # Code for without filter only ends


    ax.set_xticks(idx)
    ax.set_xticklabels(xlabel)
    plt.xticks()
    plt.yticks()
<<<<<<< HEAD
    ax.set_ylim([0, 128])
=======
    ax.set_ylim([-128, 128])
    ## Code for with/without filter
>>>>>>> 93c6fe09
    # ax.legend(legend_order)
    ax.set_xlabel("Memory capacity")
    ax.set_ylabel(ylabel)
    plt.title(title)

    plt.savefig("./new_figures/vary_capacity.png")    
    <|MERGE_RESOLUTION|>--- conflicted
+++ resolved
@@ -147,12 +147,7 @@
     ax.set_xticklabels(xlabel)
     plt.xticks()
     plt.yticks()
-<<<<<<< HEAD
     ax.set_ylim([0, 128])
-=======
-    ax.set_ylim([-128, 128])
-    ## Code for with/without filter
->>>>>>> 93c6fe09
     # ax.legend(legend_order)
     ax.set_xlabel("Memory capacity")
     ax.set_ylabel(ylabel)
